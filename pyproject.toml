[tool.poetry]
name = "pisco"
version = "0.2.1"
description = "Keyboard only controller for Sonos speakers"
authors = ["Christoph Gietl <christophgietl@users.noreply.github.com>"]
license = "MIT"
readme = "README.md"
repository = "https://github.com/christophgietl/pisco"

[tool.poetry.dependencies]
python = "^3.7"
<<<<<<< HEAD
click = "^8.0"
Pillow = "^8.4"
=======
click = "^7.1"
Pillow = "^9.0"
>>>>>>> 4854a197
requests = "^2.25"
soco = "^0.25.0"
xdg = "^5.1"
python-json-logger = "^2.0"

[tool.poetry.dev-dependencies]

[tool.poetry.scripts]
pisco = "pisco:main"

[build-system]
requires = ["poetry-core>=1.0.0"]
build-backend = "poetry.core.masonry.api"<|MERGE_RESOLUTION|>--- conflicted
+++ resolved
@@ -9,13 +9,8 @@
 
 [tool.poetry.dependencies]
 python = "^3.7"
-<<<<<<< HEAD
 click = "^8.0"
-Pillow = "^8.4"
-=======
-click = "^7.1"
 Pillow = "^9.0"
->>>>>>> 4854a197
 requests = "^2.25"
 soco = "^0.25.0"
 xdg = "^5.1"
